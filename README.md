# amr-utils
A python package of common operations for AMRs


I wrote amr-utils to store operations that I often need when doing research with AMRs. 
### Features:
- Load AMRs from a file or directory, with support for multiple formats
- Load AMR alignments, with support for LDC, JAMR, and ISI alignment formats
- iterate through nodes, edges, or alignments in an AMR
- output AMRs to useful display formats: html (AMR string) or latex (AMR graph)

### Requirements
- Python 3.6 or higher
- [PENMAN library](https://github.com/goodmami/penman)

### Input
Input should contain AMR strings separated by a blank line. Lines starting with `#` will be ignored.

# AMR Reader
The class `AMR_Reader` can be used to load AMRs or AMR alignments from a number of different formats including LDC, JAMR, and ISI. An `AMR_Reader` can be used as follows.

```
from amr_utils.amr_readers import AMR_Reader

reader = AMR_Reader()
amrs = reader.load(amr_file, remove_wiki=True)
```

AMRs must be separated by empty lines, but otherwise can take various formats.
Simplified:
```
# Dogs chase cats.
(c/chase-01 :ARG0 (d/dog)
	:ARG1 (c2/cat))
```

JAMR-style tab seperated metdata format:

```
# ::id 1
# ::tok Dogs chase cats.
# ::node	c	chase-01
# ::node	d	dog
# ::node	c2	cat
# ::root	c	chase-01
# ::edge	chase-01	ARG0	dog	c	d
# ::edge	chase-01	ARG1	cat	c	c2
(c/chase-01 :ARG0 (d/dog)
	:ARG1 (c2/cat))
```

### Loading Alignments from LDC, JAMR, or ISI
AMR Alignments can also be loaded from different formats:
LDC:
`# ::alignments 0-1.1 1-1 1-1.1.r 1-1.2.r 2-1.2`
JAMR:
`# ::alignments 0-1|0.0 1-2|0 2-3|0.1`
ISI:
`(c/chase-01~e.1 :ARG0~e.1 (d/dog~e.0) :ARG1~e.1 (c2/cat~e.2))`

<<<<<<< HEAD
Just set the parameter `output_alignments` to `True`. 

```
from amr_utils.amr_readers import AMR_Reader

reader = AMR_Reader()
amrs, alignments = reader.load(amr_file, remove_wiki=True, output_alignments=True)
```

By default, `AMR_Reader` uses the LDC/ISI style of node ids where 1.n is the nth child of the root with indices starting at 1. 
Any alignments are automatically converted to this format for data consistency. 
=======
Just set the parameter `output_alignments` to `True`. By default, `AMR_Reader` uses the LDC/ISI style of node ids where 1.n is the nth child of the root with indices starting at 1. 
Any alignments are automatically converted to this format for data consistency. Other formats are available using the parameter `style` which can take values `letters`, `jamr`, or `isi`.
>>>>>>> a80b20cf

# Versatile AMR Alignments JSON Format
The package includes tools for converting AMR alignments from and to JSON like the following.
```
[{'type':'isi', 'tokens':[0], 'nodes':['1.1'], 'edges':[]},
{'type':'isi', 'tokens':[1], 'nodes':['1'], 'edges':[['1',':ARG0','1.1'],['1',':ARG1','1.2']]},
{'type':'isi', 'tokens':[2], 'nodes':['1.2'], 'edges':[]},
]
```

The advantages of using JSON are:
- Easy to load and save (No need to write a special script for reading some esoteric format)
- Can store additional information in a `type` to distinguish different types of alignments
- Can easily store multiple sets of alignments seperately for comparison without needing to modify an AMR file. 


To read alignments from a JSON file do:
```
reader = AMR_Reader()
alignments = reader.load_alignments_from_json(alignments_file)
```
To save alignments to a JSON file do:
```
reader = AMR_Reader()
reader.save_alignments_to_json(alignments_file, alignments)
```

# Latex
Amr-utils allows you to read AMRs from a text file and output them as latex diagrams, such as the following.
![latex example](https://github.com/ablodge/amr-utils/blob/master/latex_ex.PNG)

### Colors
The default coloring assigns blue to each node, but the parameter `assign_color` can be used to assign colors using a function. To change a color by hand, just rewrite `\node[red]` as `\node[purple]`, etc.

### Instructions
Run as follows:

`python style.py --latex [input file] [output file]`

Add these lines to your latex file:

```
\usepackage{tikz}
\usetikzlibrary{shapes}
```


# HTML
Amr-utils allows you to read AMRs from a text file and output them as html. You can look in `style.css` for an example of styling. 
![html example](https://github.com/ablodge/amr-utils/blob/master/html_ex.png)
### Instructions
Run as follows:

`python style.py --html [input file] [output file]`<|MERGE_RESOLUTION|>--- conflicted
+++ resolved
@@ -58,7 +58,6 @@
 ISI:
 `(c/chase-01~e.1 :ARG0~e.1 (d/dog~e.0) :ARG1~e.1 (c2/cat~e.2))`
 
-<<<<<<< HEAD
 Just set the parameter `output_alignments` to `True`. 
 
 ```
@@ -70,10 +69,6 @@
 
 By default, `AMR_Reader` uses the LDC/ISI style of node ids where 1.n is the nth child of the root with indices starting at 1. 
 Any alignments are automatically converted to this format for data consistency. 
-=======
-Just set the parameter `output_alignments` to `True`. By default, `AMR_Reader` uses the LDC/ISI style of node ids where 1.n is the nth child of the root with indices starting at 1. 
-Any alignments are automatically converted to this format for data consistency. Other formats are available using the parameter `style` which can take values `letters`, `jamr`, or `isi`.
->>>>>>> a80b20cf
 
 # Versatile AMR Alignments JSON Format
 The package includes tools for converting AMR alignments from and to JSON like the following.
